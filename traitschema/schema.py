--- conflicted
+++ resolved
@@ -111,12 +111,8 @@
         return self
 
     def to_hdf(self, filename, mode='w', compression=None,
-<<<<<<< HEAD
-               compression_opts=None, force_encode=True, encoding='utf-8'):
-=======
                compression_opts=None, encode_string_arrays=True,
                encoding='utf8'):
->>>>>>> 5106cd54
         """Serialize to HDF5 using :mod:`h5py`.
 
         Parameters
@@ -131,12 +127,6 @@
         compression_opts : int or None
             Compression options, generally a number specifying compression level
             (see :mod:`h5py` documentation for details).
-<<<<<<< HEAD
-        force_encode: bool
-            Whether or not unicode elements should be encoded before saving
-        encoding: str
-            The encoding scheme to use
-=======
         encode_string_arrays : bool
             When True, force encoding of arrays of unicode strings using the
             ``encoding`` keyword argument. Not setting this will result in
@@ -144,7 +134,6 @@
         encoding : str
             Encoding to use when forcing encoding of unicode string arrays.
             Default: ``'utf8'``.
->>>>>>> 5106cd54
 
         Notes
         -----
@@ -167,10 +156,8 @@
                 # Workaround for saving arrays containing unicode. When the
                 # data type is unicode, each element is encoded as utf-8
                 # before being saved to hdf5
-                # FIXME: is there a better way of determining stringyness?
                 data = getattr(self, name)
-<<<<<<< HEAD
-                if trait.array is True and force_encode:
+                if trait.array is True and encode_string_arrays:
                     # Encode each element of an array containing unicode
                     # elements
                     if (isinstance(data, np.recarray) is False and
@@ -192,11 +179,6 @@
                         # Update dtypes of the data. This will coerce the
                         # unicode fields to bytes automatically
                         data = data.astype(final_dtypes)
-=======
-                if encode_string_arrays:
-                    if trait.array is True and str(data.dtype).find("<U") != -1:
-                        data = [s.encode(encoding) for s in data]
->>>>>>> 5106cd54
 
                 chunks = True if trait.array else False
 
